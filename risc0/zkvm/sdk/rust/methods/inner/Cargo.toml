cargo-features = ["per-package-target"]

[package]
name = "risc0-zkvm-methods-inner"
version = "0.1.0"
edition = "2021"

# Make sure we don't try to compile guest methods for the host.
forced-target = "riscv32im-risc0-zkvm-elf"

[dependencies]
<<<<<<< HEAD
getrandom = { version = "0.2", features = ["custom"] }
risc0-zkp = { version = "0.10", path = "../../../../../zkp/rust", default-features = false, features = ["std"] }
risc0-zkvm = { version = "0.10", path = "../..", default-features = false, features = ["std"] }
=======
risc0-zkp = { version = "0.10", path = "../../../../../zkp/rust", default-features = false }
risc0-zkvm-guest = { version = "0.10", path = "../../guest", default-features = false, features = ["std"] }

[profile.release]
lto = true
opt-level = "z"
>>>>>>> 37c0ad13

[build-dependencies]
risc0-build = { version = "0.10", path = "../../build" }

[package.metadata.release]
release = false

[features]
default = ["std"]
std = []
<<<<<<< HEAD

# TODO(nils) Figure out how to have the default be to not try to run
# guest binaries to test them.
[[bin]]
name = "fail"
test = false

[[bin]]
name = "io"
test = false

[[bin]]
name = "sha_accel"
test = false

[[bin]]
name = "sha"
test = false
=======
test_feature1 = []
test_feature2 = []
>>>>>>> 37c0ad13
<|MERGE_RESOLUTION|>--- conflicted
+++ resolved
@@ -9,18 +9,9 @@
 forced-target = "riscv32im-risc0-zkvm-elf"
 
 [dependencies]
-<<<<<<< HEAD
 getrandom = { version = "0.2", features = ["custom"] }
 risc0-zkp = { version = "0.10", path = "../../../../../zkp/rust", default-features = false, features = ["std"] }
 risc0-zkvm = { version = "0.10", path = "../..", default-features = false, features = ["std"] }
-=======
-risc0-zkp = { version = "0.10", path = "../../../../../zkp/rust", default-features = false }
-risc0-zkvm-guest = { version = "0.10", path = "../../guest", default-features = false, features = ["std"] }
-
-[profile.release]
-lto = true
-opt-level = "z"
->>>>>>> 37c0ad13
 
 [build-dependencies]
 risc0-build = { version = "0.10", path = "../../build" }
@@ -31,7 +22,6 @@
 [features]
 default = ["std"]
 std = []
-<<<<<<< HEAD
 
 # TODO(nils) Figure out how to have the default be to not try to run
 # guest binaries to test them.
@@ -50,7 +40,6 @@
 [[bin]]
 name = "sha"
 test = false
-=======
+
 test_feature1 = []
-test_feature2 = []
->>>>>>> 37c0ad13
+test_feature2 = []