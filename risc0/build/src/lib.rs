--- conflicted
+++ resolved
@@ -392,18 +392,9 @@
                 // Remap absolute pathnames in compiled ELFs for builds that are more reproducible.
                 "-Z",
                 "remap-cwd-prefix=.",
-<<<<<<< HEAD
-                // Put the TEXT and DATA segments where we expect them
-                "-C",
-                &format!("link-arg=-Ttext=0x{:08X}", memory::TEXT.start()),
-                // Put the TEXT segment where we expect it
-                "-C",
-                &format!("link-arg=-Tdata=0x{:08X}", memory::DATA.start()),
-=======
                 // Specify where to start loading the program in memory.
                 "-C",
                 &format!("link-arg=-Ttext=0x{:08X}", memory::TEXT_START),
->>>>>>> c03ef835
                 // Apparently not having an entry point is only a linker warning(!), so
                 // error out in this case.
                 "-C",
