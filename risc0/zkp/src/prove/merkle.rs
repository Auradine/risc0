--- conflicted
+++ resolved
@@ -205,42 +205,6 @@
                 );
             }
         }
-<<<<<<< HEAD
-        {
-            if manipulate_proof {
-                let mut rng = rand::thread_rng();
-                let manip_idx = rng.gen::<usize>() % iop.proof.len();
-                iop.proof[manip_idx] ^= 1;
-            }
-            let mut r_iop = ReadIOP::new(sha, &iop.proof);
-            let verifier = MerkleTreeVerifier::new(verify_hal, &mut r_iop, rows, cols, queries);
-            assert_eq!(verifier.root(), prover.root());
-            let mut err = false;
-            for query in 0..queries {
-                let r_idx = (r_iop.next_u32() as usize) % rows;
-                if query == bad_query {
-                    if rows == 1 {
-                        panic!("Cannot test for bad query if there is only one row");
-                    }
-                    let r_idx = (r_idx + 1) % rows;
-                    let verification = verifier.verify(&mut r_iop, r_idx);
-                    match verification {
-                        Ok(_) => {
-                            panic!("Merkle tree wrongly passed verify when tested on the wrong row")
-                        }
-                        Err(VerificationError::InvalidProof) => {}
-                        Err(_) => panic!("Merkle tree failed validation for an unexpected reason"),
-                    }
-                    err = true;
-                    break;
-                }
-                let col = verifier.verify(&mut r_iop, r_idx).unwrap();
-                for (c_idx, elm) in col.iter().enumerate().take(cols) {
-                    assert_eq!(
-                        *elm,
-                        BabyBearElem::from((u32::MAX / 2) - ((r_idx + c_idx * rows) as u32))
-                    );
-=======
         if manipulate_proof {
             let mut rng = rand::thread_rng();
             let manip_idx = rng.gen::<usize>() % iop.proof.len();
@@ -268,7 +232,6 @@
                         false,
                         "Merkle tree failed validation for an unexpected reason"
                     ),
->>>>>>> ebfada52
                 }
                 err = true;
                 break;
