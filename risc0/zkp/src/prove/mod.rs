// Copyright 2023 RISC Zero, Inc.
//
// Licensed under the Apache License, Version 2.0 (the "License");
// you may not use this file except in compliance with the License.
// You may obtain a copy of the License at
//
//     http://www.apache.org/licenses/LICENSE-2.0
//
// Unless required by applicable law or agreed to in writing, software
// distributed under the License is distributed on an "AS IS" BASIS,
// WITHOUT WARRANTIES OR CONDITIONS OF ANY KIND, either express or implied.
// See the License for the specific language governing permissions and
// limitations under the License.

//! Cryptographic algorithms for producing a ZK proof of compute
//!
//! This module is not typically used directly. Instead, we recommend the
//! higher-level tools offered in [`risc0_zkvm::prove`].
//!
//! [`risc0_zkvm::prove`]: https://docs.rs/risc0-zkvm/latest/risc0_zkvm/prove/index.html

mod accum;
pub mod adapter;
pub mod executor;
mod fri;
mod merkle;
pub mod poly_group;
pub mod prover;
pub mod write_iop;

<<<<<<< HEAD
use alloc::{vec, vec::Vec};

use log::debug;

use self::adapter::ProveAdapter;
use crate::{
    adapter::{CircuitDef, CircuitStepHandler},
    core::{
        poly::{poly_divide, poly_interpolate},
        sha::Sha,
    },
    field::{Elem, ExtElem, Field, RootsOfUnity},
    hal::{Buffer, EvalCheck, Hal},
    prove::{fri::fri_prove, poly_group::PolyGroup, write_iop::WriteIOP},
    taps::RegisterGroup,
    INV_RATE, MAX_CYCLES_PO2,
};

pub fn prove_without_seal<'a, F, S, C, CS>(sha: &S, circuit: &mut ProveAdapter<'a, F, C, CS>)
where
    F: Field,
    S: Sha,
    C: CircuitDef<F>,
    CS: CircuitStepHandler<F::Elem>,
{
    let mut iop = WriteIOP::new(sha);
    circuit.execute(&mut iop);
}

#[tracing::instrument(skip_all)]
pub fn prove<'a, F, H, S, E, C, CS>(
    hal: &H,
    sha: &S,
    circuit: &mut ProveAdapter<'a, F, C, CS>,
    eval: &E,
) -> Vec<u32>
where
    F: Field,
    H: Hal<Elem = F::Elem, ExtElem = F::ExtElem>,
    S: Sha,
    E: EvalCheck<H>,
    C: CircuitDef<F>,
    CS: CircuitStepHandler<F::Elem>,
{
    // The taps are the entries of the trace used in evaluating the constraints.
    let taps = circuit.get_taps();

    // The number of columns used for encoding zkvm control instructions.
    let code_size = taps.group_size(RegisterGroup::Code);
    // The number of columns used for encoding the execution trace.
    let data_size = taps.group_size(RegisterGroup::Data);
    // The number of columns used for the PLOOKUP argument.
    let accum_size = taps.group_size(RegisterGroup::Accum);
    debug!(
        "code: {code_size}/{}, data: {data_size}/{}, accum: {accum_size}/{}",
        circuit.get_code().len(),
        circuit.get_data().len(),
        circuit.get_accum().len()
    );

    let mut iop = WriteIOP::new(sha);

    circuit.execute(&mut iop);

    // The log of the number of steps in the execution trace.
    let po2 = circuit.po2();
    assert!(po2 as usize <= MAX_CYCLES_PO2);
    let size = 1 << po2;

    // Make code + data PolyGroups + commit them
    let code_coeffs = make_coeffs(hal, circuit.get_code(), code_size);
    let code_group = PolyGroup::new(hal, &code_coeffs, code_size, size, "code");
    code_group.merkle.commit(&mut iop);
    debug!("codeGroup: {}", code_group.merkle.root());

    let data_coeffs = make_coeffs(hal, circuit.get_data(), data_size);
    let data_group = PolyGroup::new(hal, &data_coeffs, data_size, size, "data");
    data_group.merkle.commit(&mut iop);
    debug!("dataGroup: {}", data_group.merkle.root());

    // Generates grand product accumulations for PLONK-style permutation arguments
    circuit.accumulate(&mut iop);

    // Make the accum group + commit
    debug!("size = {size}, accumSize = {accum_size}");
    debug!("getAccum.size() = {}", circuit.get_accum().len());
    let accum_coeffs = make_coeffs(hal, circuit.get_accum(), accum_size);
    let accum_group = PolyGroup::new(hal, &accum_coeffs, accum_size, size, "accum");
    accum_group.merkle.commit(&mut iop);
    debug!("accumGroup: {}", accum_group.merkle.root());

    // Set the poly mix value, which is used for constraint compression in the
    // DEEP-ALI protocol.
    let poly_mix = H::ExtElem::random(&mut iop.rng);
    let domain = size * INV_RATE;

    // Now generate the check polynomial.
    // The check polynomial is the core of the STARK: if the constraints are
    // satisfied, the check polynomial will be a low-degree polynomial. See
    // DEEP-ALI paper for details on the construction of the check_poly.
    let check_poly = hal.alloc_elem("check_poly", H::ExtElem::EXT_SIZE * domain);
    let mix = hal.copy_from_elem("mix", circuit.get_mix());
    let out = hal.copy_from_elem("out", circuit.get_output());
    eval.eval_check(
        &check_poly,
        &code_group.evaluated,
        &data_group.evaluated,
        &accum_group.evaluated,
        &mix,
        &out,
        poly_mix,
        po2 as usize,
        circuit.get_steps(),
    );

    #[cfg(feature = "circuit_debug")]
    check_poly.view(|check_out| {
        for i in (0..domain).step_by(4) {
            if check_out[i] != H::Elem::ZERO {
                debug!("check[{}] =  {:?}", i, check_out[i]);
            }
        }
    });

    // Convert to coefficients.  Some tricky bizness here with the fact that
    // checkPoly is really an Fp4 polynomial.  Nicely for us, since all the
    // roots of unity (which are the only thing that and values get multiplied
    // by) are in Fp, Fp4 values act like simple vectors of Fp for the
    // purposes of interpolate/evaluate.
    hal.batch_interpolate_ntt(&check_poly, H::ExtElem::EXT_SIZE);

    // The next step is to convert the degree 4*n check polynomial into 4 degreen n
    // polynomials so that f(x) = g0(x^4) + g1(x^4) x + g2(x^4) x^2 + g3(x^4)
    // x^3.  To do this, we normally would grab all the coeffients of f(x) =
    // sum_i c_i x^i where i % 4 == 0 and put them into a new polynomial g0(x) =
    // sum_i d0_i*x^i, where d0_i = c_(i*4).
    //
    // Amazingingly, since the coefficients are bit reversed, the coefficients of g0
    // are all aleady next to each other and in bit-reversed for for g0, as are
    // the coeffients of g1, etc. So really, we can just reinterpret 4 polys of
    // invRate*size to 16 polys of size, without actually doing anything.

    // Make the PolyGroup + add it to the IOP;
    let check_group = PolyGroup::new(hal, &check_poly, H::CHECK_SIZE, size, "check");
    check_group.merkle.commit(&mut iop);
    debug!("checkGroup: {}", check_group.merkle.root());

    // Now pick a value for Z, which is used as the DEEP-ALI query point.
    let z = H::ExtElem::random(&mut iop.rng);
    // #ifdef CIRCUIT_DEBUG
    //   if (badZ != Fp4(0)) {
    //     Z = badZ;
    //   }
    //   iop.write(&Z, 1);
    // #endif
    //   LOG(1, "Z = " << Z);

    // Get rev rou for size
    let back_one = H::ExtElem::from_subfield(&H::Elem::ROU_REV[po2 as usize]);
    let mut all_xs = Vec::new();

    // Do evaluations of all of the various polynomials at the appropriate points.
    let mut eval_u: Vec<H::ExtElem> = Vec::new();
    let mut eval_group = |id: RegisterGroup, pg: &PolyGroup<H>| {
        let mut which = Vec::new();
        let mut xs = Vec::new();
        for tap in taps.group_taps(id) {
            which.push(tap.offset() as u32);
            let x = back_one.pow(tap.back()) * z;
            xs.push(x);
            all_xs.push(x);
        }
        let which = hal.copy_from_u32("which", which.as_slice());
        let xs = hal.copy_from_extelem("xs", xs.as_slice());
        let out = hal.alloc_extelem("out", which.size());
        hal.batch_evaluate_any(pg.coeffs, pg.count, &which, &xs, &out);
        out.view(|view| {
            eval_u.extend(view);
        });
    };

    // Now, we evaluate each group at the approriate points (relative to Z).
    // From here on out, we always process groups in accum, code, data order,
    // since this is the order used by the codegen system (alphabetical).
    // Sometimes it's a requirement for matching generated code, but even when
    // it's not we keep the order for consistency.
    eval_group(RegisterGroup::Accum, &accum_group);
    eval_group(RegisterGroup::Code, &code_group);
    eval_group(RegisterGroup::Data, &data_group);

    // Now, convert the values to coefficients via interpolation
    let mut pos = 0;
    let mut coeff_u = vec![H::ExtElem::ZERO; eval_u.len()];
    for reg in taps.regs() {
        poly_interpolate(
            &mut coeff_u[pos..],
            &all_xs[pos..],
            &eval_u[pos..],
            reg.size(),
        );
        pos += reg.size();
    }

    // Add in the coeffs of the check polynomials.
    let z_pow = z.pow(H::ExtElem::EXT_SIZE);
    let which = Vec::from_iter(0u32..H::CHECK_SIZE as u32);
    let xs = vec![z_pow; H::CHECK_SIZE];
    let out = hal.alloc_extelem("out", H::CHECK_SIZE);
    let which = hal.copy_from_u32("which", which.as_slice());
    let xs = hal.copy_from_extelem("xs", xs.as_slice());
    hal.batch_evaluate_any(check_group.coeffs, H::CHECK_SIZE, &which, &xs, &out);
    out.view(|view| {
        coeff_u.extend(view);
    });

    debug!("Size of U = {}", coeff_u.len());
    iop.write_field_elem_slice(&coeff_u);
    let hash_u = sha.hash_raw_pod_slice(coeff_u.as_slice());
    iop.commit(&hash_u);

    // Set the mix mix value, which is used for FRI batching.
    let mix = H::ExtElem::random(&mut iop.rng);
    debug!("Mix = {mix:?}");

    // Do the coefficent mixing
    // Begin by making a zeroed output buffer
    let combo_count = taps.combos_size();
    let combos = vec![H::ExtElem::ZERO; size * (combo_count + 1)];
    let combos = hal.copy_from_extelem("combos", combos.as_slice());
    let mut cur_mix = H::ExtElem::ONE;

    let mut mix_group = |id: RegisterGroup, pg: &PolyGroup<H>| {
        let mut which = Vec::new();
        for reg in taps.group_regs(id) {
            which.push(reg.combo_id() as u32);
        }
        let which_buf = hal.copy_from_u32("which", which.as_slice());
        let group_size = taps.group_size(id);
        hal.mix_poly_coeffs(
            &combos, &cur_mix, &mix, pg.coeffs, &which_buf, group_size, size,
        );
        cur_mix *= mix.pow(group_size);
    };

    mix_group(RegisterGroup::Accum, &accum_group);
    mix_group(RegisterGroup::Code, &code_group);
    mix_group(RegisterGroup::Data, &data_group);

    let which = vec![combo_count as u32; H::CHECK_SIZE];
    let which_buf = hal.copy_from_u32("which", which.as_slice());
    hal.mix_poly_coeffs(
        &combos,
        &cur_mix,
        &mix,
        check_group.coeffs,
        &which_buf,
        H::CHECK_SIZE,
        size,
    );

    // Load the near final coefficients back to the CPU
    combos.view_mut(|combos| {
        // Subtract the U coeffs from the combos
        let mut cur_pos = 0;
        let mut cur = H::ExtElem::ONE;
        for reg in taps.regs() {
            for i in 0..reg.size() {
                combos[size * reg.combo_id() + i] -= cur * coeff_u[cur_pos + i];
            }
            cur *= mix;
            cur_pos += reg.size();
        }
        // Subtract the final 'check' coefficents
        for _ in 0..H::CHECK_SIZE {
            combos[size * combo_count] -= cur * coeff_u[cur_pos];
            cur_pos += 1;
            cur *= mix;
        }
        // Divide each element by (x - Z * back1^back) for each back
        for combo in 0..combo_count {
            for back in taps.get_combo(combo).slice() {
                assert_eq!(
                    poly_divide(
                        &mut combos[combo * size..combo * size + size],
                        z * back_one.pow((*back).into())
                    ),
                    H::ExtElem::ZERO
                );
            }
        }
        // Divide check polys by z^EXT_SIZE
        assert_eq!(
            poly_divide(
                &mut combos[combo_count * size..combo_count * size + size],
                z_pow
            ),
            H::ExtElem::ZERO
        );
    });

    // Sum the combos up into one final polynomial + make it into 4 Fp polys.
    // Additionally, it needs to be bit reversed to make everyone happy
    let final_poly_coeffs = hal.alloc_elem("final_poly_coeffs", size * H::ExtElem::EXT_SIZE);
    hal.eltwise_sum_extelem(&final_poly_coeffs, &combos);

    // Finally do the FRI protocol to prove the degree of the polynomial
    hal.batch_bit_reverse(&final_poly_coeffs, H::ExtElem::EXT_SIZE);
    debug!(
        "FRI-proof, size = {}",
        final_poly_coeffs.size() / H::ExtElem::EXT_SIZE
    );

    fri_prove(hal, &mut iop, &final_poly_coeffs, |iop, idx| {
        accum_group.merkle.prove(iop, idx);
        code_group.merkle.prove(iop, idx);
        data_group.merkle.prove(iop, idx);
        check_group.merkle.prove(iop, idx);
    });

    // Return final proof
    let proof = iop.proof;
    debug!("Proof size = {}", proof.len());
    proof
}

fn make_coeffs<H: Hal>(hal: &H, input: &[H::Elem], count: usize) -> H::BufferElem {
    // Copy into accel buffer
    let buf = hal.copy_from_elem("input", input);
    // Do interpolate
    hal.batch_interpolate_ntt(&buf, count);
    // Convert f(x) -> f(3x), which effective multiplies cofficent c_i by 3^i.
    #[cfg(not(feature = "circuit_debug"))]
    hal.zk_shift(&buf, count);
    buf
}
=======
pub use prover::Prover;
>>>>>>> ebfada52
<|MERGE_RESOLUTION|>--- conflicted
+++ resolved
@@ -28,342 +28,4 @@
 pub mod prover;
 pub mod write_iop;
 
-<<<<<<< HEAD
-use alloc::{vec, vec::Vec};
-
-use log::debug;
-
-use self::adapter::ProveAdapter;
-use crate::{
-    adapter::{CircuitDef, CircuitStepHandler},
-    core::{
-        poly::{poly_divide, poly_interpolate},
-        sha::Sha,
-    },
-    field::{Elem, ExtElem, Field, RootsOfUnity},
-    hal::{Buffer, EvalCheck, Hal},
-    prove::{fri::fri_prove, poly_group::PolyGroup, write_iop::WriteIOP},
-    taps::RegisterGroup,
-    INV_RATE, MAX_CYCLES_PO2,
-};
-
-pub fn prove_without_seal<'a, F, S, C, CS>(sha: &S, circuit: &mut ProveAdapter<'a, F, C, CS>)
-where
-    F: Field,
-    S: Sha,
-    C: CircuitDef<F>,
-    CS: CircuitStepHandler<F::Elem>,
-{
-    let mut iop = WriteIOP::new(sha);
-    circuit.execute(&mut iop);
-}
-
-#[tracing::instrument(skip_all)]
-pub fn prove<'a, F, H, S, E, C, CS>(
-    hal: &H,
-    sha: &S,
-    circuit: &mut ProveAdapter<'a, F, C, CS>,
-    eval: &E,
-) -> Vec<u32>
-where
-    F: Field,
-    H: Hal<Elem = F::Elem, ExtElem = F::ExtElem>,
-    S: Sha,
-    E: EvalCheck<H>,
-    C: CircuitDef<F>,
-    CS: CircuitStepHandler<F::Elem>,
-{
-    // The taps are the entries of the trace used in evaluating the constraints.
-    let taps = circuit.get_taps();
-
-    // The number of columns used for encoding zkvm control instructions.
-    let code_size = taps.group_size(RegisterGroup::Code);
-    // The number of columns used for encoding the execution trace.
-    let data_size = taps.group_size(RegisterGroup::Data);
-    // The number of columns used for the PLOOKUP argument.
-    let accum_size = taps.group_size(RegisterGroup::Accum);
-    debug!(
-        "code: {code_size}/{}, data: {data_size}/{}, accum: {accum_size}/{}",
-        circuit.get_code().len(),
-        circuit.get_data().len(),
-        circuit.get_accum().len()
-    );
-
-    let mut iop = WriteIOP::new(sha);
-
-    circuit.execute(&mut iop);
-
-    // The log of the number of steps in the execution trace.
-    let po2 = circuit.po2();
-    assert!(po2 as usize <= MAX_CYCLES_PO2);
-    let size = 1 << po2;
-
-    // Make code + data PolyGroups + commit them
-    let code_coeffs = make_coeffs(hal, circuit.get_code(), code_size);
-    let code_group = PolyGroup::new(hal, &code_coeffs, code_size, size, "code");
-    code_group.merkle.commit(&mut iop);
-    debug!("codeGroup: {}", code_group.merkle.root());
-
-    let data_coeffs = make_coeffs(hal, circuit.get_data(), data_size);
-    let data_group = PolyGroup::new(hal, &data_coeffs, data_size, size, "data");
-    data_group.merkle.commit(&mut iop);
-    debug!("dataGroup: {}", data_group.merkle.root());
-
-    // Generates grand product accumulations for PLONK-style permutation arguments
-    circuit.accumulate(&mut iop);
-
-    // Make the accum group + commit
-    debug!("size = {size}, accumSize = {accum_size}");
-    debug!("getAccum.size() = {}", circuit.get_accum().len());
-    let accum_coeffs = make_coeffs(hal, circuit.get_accum(), accum_size);
-    let accum_group = PolyGroup::new(hal, &accum_coeffs, accum_size, size, "accum");
-    accum_group.merkle.commit(&mut iop);
-    debug!("accumGroup: {}", accum_group.merkle.root());
-
-    // Set the poly mix value, which is used for constraint compression in the
-    // DEEP-ALI protocol.
-    let poly_mix = H::ExtElem::random(&mut iop.rng);
-    let domain = size * INV_RATE;
-
-    // Now generate the check polynomial.
-    // The check polynomial is the core of the STARK: if the constraints are
-    // satisfied, the check polynomial will be a low-degree polynomial. See
-    // DEEP-ALI paper for details on the construction of the check_poly.
-    let check_poly = hal.alloc_elem("check_poly", H::ExtElem::EXT_SIZE * domain);
-    let mix = hal.copy_from_elem("mix", circuit.get_mix());
-    let out = hal.copy_from_elem("out", circuit.get_output());
-    eval.eval_check(
-        &check_poly,
-        &code_group.evaluated,
-        &data_group.evaluated,
-        &accum_group.evaluated,
-        &mix,
-        &out,
-        poly_mix,
-        po2 as usize,
-        circuit.get_steps(),
-    );
-
-    #[cfg(feature = "circuit_debug")]
-    check_poly.view(|check_out| {
-        for i in (0..domain).step_by(4) {
-            if check_out[i] != H::Elem::ZERO {
-                debug!("check[{}] =  {:?}", i, check_out[i]);
-            }
-        }
-    });
-
-    // Convert to coefficients.  Some tricky bizness here with the fact that
-    // checkPoly is really an Fp4 polynomial.  Nicely for us, since all the
-    // roots of unity (which are the only thing that and values get multiplied
-    // by) are in Fp, Fp4 values act like simple vectors of Fp for the
-    // purposes of interpolate/evaluate.
-    hal.batch_interpolate_ntt(&check_poly, H::ExtElem::EXT_SIZE);
-
-    // The next step is to convert the degree 4*n check polynomial into 4 degreen n
-    // polynomials so that f(x) = g0(x^4) + g1(x^4) x + g2(x^4) x^2 + g3(x^4)
-    // x^3.  To do this, we normally would grab all the coeffients of f(x) =
-    // sum_i c_i x^i where i % 4 == 0 and put them into a new polynomial g0(x) =
-    // sum_i d0_i*x^i, where d0_i = c_(i*4).
-    //
-    // Amazingingly, since the coefficients are bit reversed, the coefficients of g0
-    // are all aleady next to each other and in bit-reversed for for g0, as are
-    // the coeffients of g1, etc. So really, we can just reinterpret 4 polys of
-    // invRate*size to 16 polys of size, without actually doing anything.
-
-    // Make the PolyGroup + add it to the IOP;
-    let check_group = PolyGroup::new(hal, &check_poly, H::CHECK_SIZE, size, "check");
-    check_group.merkle.commit(&mut iop);
-    debug!("checkGroup: {}", check_group.merkle.root());
-
-    // Now pick a value for Z, which is used as the DEEP-ALI query point.
-    let z = H::ExtElem::random(&mut iop.rng);
-    // #ifdef CIRCUIT_DEBUG
-    //   if (badZ != Fp4(0)) {
-    //     Z = badZ;
-    //   }
-    //   iop.write(&Z, 1);
-    // #endif
-    //   LOG(1, "Z = " << Z);
-
-    // Get rev rou for size
-    let back_one = H::ExtElem::from_subfield(&H::Elem::ROU_REV[po2 as usize]);
-    let mut all_xs = Vec::new();
-
-    // Do evaluations of all of the various polynomials at the appropriate points.
-    let mut eval_u: Vec<H::ExtElem> = Vec::new();
-    let mut eval_group = |id: RegisterGroup, pg: &PolyGroup<H>| {
-        let mut which = Vec::new();
-        let mut xs = Vec::new();
-        for tap in taps.group_taps(id) {
-            which.push(tap.offset() as u32);
-            let x = back_one.pow(tap.back()) * z;
-            xs.push(x);
-            all_xs.push(x);
-        }
-        let which = hal.copy_from_u32("which", which.as_slice());
-        let xs = hal.copy_from_extelem("xs", xs.as_slice());
-        let out = hal.alloc_extelem("out", which.size());
-        hal.batch_evaluate_any(pg.coeffs, pg.count, &which, &xs, &out);
-        out.view(|view| {
-            eval_u.extend(view);
-        });
-    };
-
-    // Now, we evaluate each group at the approriate points (relative to Z).
-    // From here on out, we always process groups in accum, code, data order,
-    // since this is the order used by the codegen system (alphabetical).
-    // Sometimes it's a requirement for matching generated code, but even when
-    // it's not we keep the order for consistency.
-    eval_group(RegisterGroup::Accum, &accum_group);
-    eval_group(RegisterGroup::Code, &code_group);
-    eval_group(RegisterGroup::Data, &data_group);
-
-    // Now, convert the values to coefficients via interpolation
-    let mut pos = 0;
-    let mut coeff_u = vec![H::ExtElem::ZERO; eval_u.len()];
-    for reg in taps.regs() {
-        poly_interpolate(
-            &mut coeff_u[pos..],
-            &all_xs[pos..],
-            &eval_u[pos..],
-            reg.size(),
-        );
-        pos += reg.size();
-    }
-
-    // Add in the coeffs of the check polynomials.
-    let z_pow = z.pow(H::ExtElem::EXT_SIZE);
-    let which = Vec::from_iter(0u32..H::CHECK_SIZE as u32);
-    let xs = vec![z_pow; H::CHECK_SIZE];
-    let out = hal.alloc_extelem("out", H::CHECK_SIZE);
-    let which = hal.copy_from_u32("which", which.as_slice());
-    let xs = hal.copy_from_extelem("xs", xs.as_slice());
-    hal.batch_evaluate_any(check_group.coeffs, H::CHECK_SIZE, &which, &xs, &out);
-    out.view(|view| {
-        coeff_u.extend(view);
-    });
-
-    debug!("Size of U = {}", coeff_u.len());
-    iop.write_field_elem_slice(&coeff_u);
-    let hash_u = sha.hash_raw_pod_slice(coeff_u.as_slice());
-    iop.commit(&hash_u);
-
-    // Set the mix mix value, which is used for FRI batching.
-    let mix = H::ExtElem::random(&mut iop.rng);
-    debug!("Mix = {mix:?}");
-
-    // Do the coefficent mixing
-    // Begin by making a zeroed output buffer
-    let combo_count = taps.combos_size();
-    let combos = vec![H::ExtElem::ZERO; size * (combo_count + 1)];
-    let combos = hal.copy_from_extelem("combos", combos.as_slice());
-    let mut cur_mix = H::ExtElem::ONE;
-
-    let mut mix_group = |id: RegisterGroup, pg: &PolyGroup<H>| {
-        let mut which = Vec::new();
-        for reg in taps.group_regs(id) {
-            which.push(reg.combo_id() as u32);
-        }
-        let which_buf = hal.copy_from_u32("which", which.as_slice());
-        let group_size = taps.group_size(id);
-        hal.mix_poly_coeffs(
-            &combos, &cur_mix, &mix, pg.coeffs, &which_buf, group_size, size,
-        );
-        cur_mix *= mix.pow(group_size);
-    };
-
-    mix_group(RegisterGroup::Accum, &accum_group);
-    mix_group(RegisterGroup::Code, &code_group);
-    mix_group(RegisterGroup::Data, &data_group);
-
-    let which = vec![combo_count as u32; H::CHECK_SIZE];
-    let which_buf = hal.copy_from_u32("which", which.as_slice());
-    hal.mix_poly_coeffs(
-        &combos,
-        &cur_mix,
-        &mix,
-        check_group.coeffs,
-        &which_buf,
-        H::CHECK_SIZE,
-        size,
-    );
-
-    // Load the near final coefficients back to the CPU
-    combos.view_mut(|combos| {
-        // Subtract the U coeffs from the combos
-        let mut cur_pos = 0;
-        let mut cur = H::ExtElem::ONE;
-        for reg in taps.regs() {
-            for i in 0..reg.size() {
-                combos[size * reg.combo_id() + i] -= cur * coeff_u[cur_pos + i];
-            }
-            cur *= mix;
-            cur_pos += reg.size();
-        }
-        // Subtract the final 'check' coefficents
-        for _ in 0..H::CHECK_SIZE {
-            combos[size * combo_count] -= cur * coeff_u[cur_pos];
-            cur_pos += 1;
-            cur *= mix;
-        }
-        // Divide each element by (x - Z * back1^back) for each back
-        for combo in 0..combo_count {
-            for back in taps.get_combo(combo).slice() {
-                assert_eq!(
-                    poly_divide(
-                        &mut combos[combo * size..combo * size + size],
-                        z * back_one.pow((*back).into())
-                    ),
-                    H::ExtElem::ZERO
-                );
-            }
-        }
-        // Divide check polys by z^EXT_SIZE
-        assert_eq!(
-            poly_divide(
-                &mut combos[combo_count * size..combo_count * size + size],
-                z_pow
-            ),
-            H::ExtElem::ZERO
-        );
-    });
-
-    // Sum the combos up into one final polynomial + make it into 4 Fp polys.
-    // Additionally, it needs to be bit reversed to make everyone happy
-    let final_poly_coeffs = hal.alloc_elem("final_poly_coeffs", size * H::ExtElem::EXT_SIZE);
-    hal.eltwise_sum_extelem(&final_poly_coeffs, &combos);
-
-    // Finally do the FRI protocol to prove the degree of the polynomial
-    hal.batch_bit_reverse(&final_poly_coeffs, H::ExtElem::EXT_SIZE);
-    debug!(
-        "FRI-proof, size = {}",
-        final_poly_coeffs.size() / H::ExtElem::EXT_SIZE
-    );
-
-    fri_prove(hal, &mut iop, &final_poly_coeffs, |iop, idx| {
-        accum_group.merkle.prove(iop, idx);
-        code_group.merkle.prove(iop, idx);
-        data_group.merkle.prove(iop, idx);
-        check_group.merkle.prove(iop, idx);
-    });
-
-    // Return final proof
-    let proof = iop.proof;
-    debug!("Proof size = {}", proof.len());
-    proof
-}
-
-fn make_coeffs<H: Hal>(hal: &H, input: &[H::Elem], count: usize) -> H::BufferElem {
-    // Copy into accel buffer
-    let buf = hal.copy_from_elem("input", input);
-    // Do interpolate
-    hal.batch_interpolate_ntt(&buf, count);
-    // Convert f(x) -> f(3x), which effective multiplies cofficent c_i by 3^i.
-    #[cfg(not(feature = "circuit_debug"))]
-    hal.zk_shift(&buf, count);
-    buf
-}
-=======
-pub use prover::Prover;
->>>>>>> ebfada52
+pub use prover::Prover;